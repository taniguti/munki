#!/usr/bin/python
# encoding: utf-8
#
# Copyright 2009-2010 Greg Neagle.
#
# Licensed under the Apache License, Version 2.0 (the "License");
# you may not use this file except in compliance with the License.
# You may obtain a copy of the License at
#
#      http://www.apache.org/licenses/LICENSE-2.0
#
# Unless required by applicable law or agreed to in writing, software
# distributed under the License is distributed on an "AS IS" BASIS,
# WITHOUT WARRANTIES OR CONDITIONS OF ANY KIND, either express or implied.
# See the License for the specific language governing permissions and
# limitations under the License.
"""
munkicommon

Created by Greg Neagle on 2008-11-18.

Common functions used by the munki tools.
"""

import hashlib
import os
import shutil
import subprocess
import sys
import tempfile
import time
import urllib2
from distutils import version
from xml.dom import minidom

import munkistatus
import FoundationPlist


def get_version():
    '''Returns version of munkitools'''
    return "0.6.0 Build 664"


# output and logging functions
def getsteps(num_of_steps, limit):
    """
    Helper function for display_percent_done
    """
    steps = []
    current = 0.0
    for i in range(0, num_of_steps):
        if i == num_of_steps-1:
            steps.append(int(round(limit)))
        else:
            steps.append(int(round(current)))
        current += float(limit)/float(num_of_steps-1)
    return steps


def display_percent_done(current, maximum):
    """
    Mimics the command-line progress meter seen in some
    of Apple's tools (like softwareupdate), or tells
    MunkiStatus to display percent done via progress bar.
    """
    if munkistatusoutput:
        step = getsteps(21, maximum)
        if current in step:
            if current == maximum:
                percentdone = 100
            else:
                percentdone = int(float(current)/float(maximum)*100)
            munkistatus.percent(str(percentdone))
    elif verbose > 1:
        step = getsteps(16, maximum)
        output = ''
        indicator = ['\t0', '.', '.', '20', '.', '.', '40', '.', '.',
                     '60', '.', '.', '80', '.', '.', '100\n']
        for i in range(0, 16):
            if current >= step[i]:
                output += indicator[i]
        if output:
            sys.stdout.write("\r" + output)
            sys.stdout.flush()


def display_status(msg):
    """
    Displays major status messages, formatting as needed
    for verbose/non-verbose and munkistatus-style output.
    """
    log(msg)
    if munkistatusoutput:
        munkistatus.detail(msg)
    elif verbose > 0:
        if msg.endswith(".") or msg.endswith(u"…"):
            print "%s" % msg.encode('UTF-8')
        else:
            print "%s..." % msg.encode('UTF-8')
        sys.stdout.flush()


def display_info(msg):
    """
    Displays info messages.
    Not displayed in MunkiStatus.
    """
    log(msg)
    if munkistatusoutput:
        pass
    elif verbose > 0:
        print msg.encode('UTF-8')
        sys.stdout.flush()


def display_detail(msg):
    """
    Displays minor info messages, formatting as needed
    for verbose/non-verbose and munkistatus-style output.
    These are usually logged only, but can be printed to
    stdout if verbose is set to 2 or higher
    """
    if munkistatusoutput:
        pass
    elif verbose > 1:
        print msg.encode('UTF-8')
        sys.stdout.flush()
    if pref('LoggingLevel') > 0:
        log(msg)


def display_debug1(msg):
    """
    Displays debug messages, formatting as needed
    for verbose/non-verbose and munkistatus-style output.
    """
    if munkistatusoutput:
        pass
    elif verbose > 2:
        print msg.encode('UTF-8')
        sys.stdout.flush()
    if pref('LoggingLevel') > 1:
        log("DEBUG1: %s" % msg)


def display_debug2(msg):
    """
    Displays debug messages, formatting as needed
    for verbose/non-verbose and munkistatus-style output.
    """
    if munkistatusoutput:
        pass
    elif verbose > 3:
        print msg.encode('UTF-8')
    if pref('LoggingLevel') > 2:
        log("DEBUG2: %s" % msg)


def reset_warnings():
    '''Rotate our warnings log.'''
    warningsfile = os.path.join(os.path.dirname(pref("LogFile")),
                                                "warnings.log")
    if os.path.exists(warningsfile):
        rotatelog(warningsfile)


def display_warning(msg):
    """
    Prints warning msgs to stderr and the log
    """
    warning = "WARNING: %s" % msg
    print >> sys.stderr, warning.encode('UTF-8')
    log(warning)
    # append this warning to our warnings log
    log(warning, "warnings.log")
    # collect the warning for later reporting
    report['Warnings'].append(msg)


def reset_errors():
    '''Rotate our errors.log'''
    errorsfile = os.path.join(os.path.dirname(pref("LogFile")), "errors.log")
    if os.path.exists(errorsfile):
        rotatelog(errorsfile)


def display_error(msg):
    """
    Prints msg to stderr and the log
    """
    errmsg = "ERROR: %s" % msg
    print >> sys.stderr, errmsg.encode('UTF-8')
    log(errmsg)
    # append this error to our errors log
    log(errmsg, "errors.log")
    # collect the errors for later reporting
    report['Errors'].append(msg)


def log(msg, logname=''):
    '''Generic logging function'''
    # date/time format string
    formatstr = "%b %d %H:%M:%S"
    if not logname:
        # use our regular logfile
        logpath = pref("LogFile")
    else:
        logpath = os.path.join(os.path.dirname(pref("LogFile")), logname)
    try:
        fileobj = open(logpath, mode='a', buffering=1)
        try:
            print >> fileobj, time.strftime(formatstr), msg.encode('UTF-8')
        except (OSError, IOError):
            pass
        fileobj.close()
    except (OSError, IOError):
        pass


def rotatelog(logname=''):
    '''Rotate a log'''
    if not logname:
        # use our regular logfile
        logpath = pref("LogFile")
    else:
        logpath = os.path.join(os.path.dirname(pref("LogFile")), logname)
    if os.path.exists(logpath):
        for i in range(3, -1, -1):
            try:
                os.unlink(logpath + "." + str(i + 1))
            except (OSError, IOError):
                pass
            try:
                os.rename(logpath + "." + str(i), logpath + "." + str(i + 1))
            except (OSError, IOError):
                pass
        try:
            os.rename(logpath, logpath + ".0")
        except (OSError, IOError):
            pass


def rotate_main_log():
    '''Rotate our main log'''
    if os.path.exists(pref("LogFile")):
        if os.path.getsize(pref("LogFile")) > 1000000:
            rotatelog(pref("LogFile"))


def printreportitem(label, value, indent=0):
    '''Prints a report item in an "attractive" way'''
    indentspace = "    "
    if type(value) == type(None):
        print indentspace*indent, "%s: !NONE!" % label
    elif type(value) == list or type(value).__name__ == 'NSCFArray':
        if label:
            print indentspace*indent, "%s:" % label
        index = 0
        for item in value:
            index += 1
            printreportitem(index, item, indent+1)
    elif type(value) == dict or type(value).__name__ == 'NSCFDictionary':
        if label:
            print indentspace*indent, "%s:" % label
        for subkey in value.keys():
            printreportitem(subkey, value[subkey], indent+1)
    else:
        print indentspace*indent, "%s: %s" % (label, value)


def printreport(reportdict):
    """Prints the report dictionary in a pretty(?) way"""
    for key in reportdict.keys():
        printreportitem(key, reportdict[key])


def savereport():
    '''Save our report'''
    FoundationPlist.writePlist(report,
        os.path.join(pref('ManagedInstallDir'), "ManagedInstallReport.plist"))


def archive_report():
    '''Archive a report'''
    reportfile = os.path.join(pref('ManagedInstallDir'),
                              "ManagedInstallReport.plist")
    if os.path.exists(reportfile):
        modtime = os.stat(reportfile).st_mtime
        formatstr = "%Y-%m-%d-%H%M%S"
        archivename = "ManagedInstallReport-" + \
                      time.strftime(formatstr,time.localtime(modtime)) + \
                       ".plist"
        archivepath = os.path.join(pref('ManagedInstallDir'), "Archives")
        if not os.path.exists(archivepath):
            try:
                os.mkdir(archivepath)
            except (OSError, IOError):
                display_warning("Could not create report archive path.")
        try:
            os.rename(reportfile, os.path.join(archivepath, archivename))
        except (OSError, IOError):
            display_warning("Could not archive report.")
        # now keep number of archived reports to 100 or fewer
        proc = subprocess.Popen(['/bin/ls', '-t1', archivepath],
                                bufsize=1, stdout=subprocess.PIPE,
                                stderr=subprocess.PIPE)
        (output, err) = proc.communicate()
        if output:
            archiveitems = [item
                            for item in str(output).splitlines()
                            if item.startswith("ManagedInstallReport-")]
            if len(archiveitems) > 100:
                for item in archiveitems[100:]:
                    itempath = os.path.join(archivepath, item)
                    if os.path.isfile(itempath):
                        try:
                            os.unlink(itempath)
                        except (OSError, IOError):
                            display_warning("Could not remove archive item %s"
                                             % itempath)



# misc functions

def validPlist(path):
    '''Uses plutil to determine if path contains a valid plist.
    Returns True or False.'''
    retcode = subprocess.call(['/usr/bin/plutil', '-lint', '-s' , path])
    if retcode == 0:
        return True
    else:
        return False


def stopRequested():
    """Allows user to cancel operations when
    MunkiStatus is being used"""
    if munkistatusoutput:
        if munkistatus.getStopButtonState() == 1:
            log("### User stopped session ###")
            return True
    return False


def getconsoleuser():
    '''Return console user'''
    from SystemConfiguration import SCDynamicStoreCopyConsoleUser
    cfuser = SCDynamicStoreCopyConsoleUser( None, None, None )
    return cfuser[0]


def currentGUIusers():
    '''Gets a list of GUI users by parsing the output of /usr/bin/who'''
    gui_users = []
    proc = subprocess.Popen("/usr/bin/who", shell=False,
                            stdin=subprocess.PIPE,
                            stdout=subprocess.PIPE, stderr=subprocess.PIPE)
    (output, err) = proc.communicate()
    lines = str(output).splitlines()
    for line in lines:
        if "console" in line:
            parts = line.split()
            gui_users.append(parts[0])

    return gui_users


def pythonScriptRunning(scriptname):
    '''Returns Process ID for a running python script'''
    cmd = ['/bin/ps', '-eo', 'pid=,command=']
    proc = subprocess.Popen(cmd, shell=False, bufsize=1,
                            stdin=subprocess.PIPE,
                            stdout=subprocess.PIPE, stderr=subprocess.PIPE)
    (out, err) = proc.communicate()
    mypid = os.getpid()
    lines = str(out).splitlines()
    for line in lines:
        (pid, process) = line.split(None, 1)
        # first look for Python processes
        if (process.find("MacOS/Python ") != -1 or
                                            process.find("python ") != -1):
            if process.find(scriptname) != -1:
                if int(pid) != int(mypid):
                    return pid

    return 0


def osascript(osastring):
    '''Wrapper to run AppleScript commands'''
    cmd = ['/usr/bin/osascript', '-e', osastring]
    proc = subprocess.Popen(cmd, shell=False, bufsize=1,
                            stdin=subprocess.PIPE,
                            stdout=subprocess.PIPE, stderr=subprocess.PIPE)
    (out, err) = proc.communicate()
    if proc.returncode != 0:
        print >> sys.stderr, "Error: ", err
    if out:
        return str(out).decode('UTF-8').rstrip("\n")


# dmg helpers

def mountdmg(dmgpath, use_shadow=False):
    """
    Attempts to mount the dmg at dmgpath
    and returns a list of mountpoints
    If use_shadow is true, mount image with shadow file
    """
    mountpoints = []
    dmgname = os.path.basename(dmgpath)
    cmd = ['/usr/bin/hdiutil', 'attach', dmgpath,
                '-mountRandom', '/tmp', '-nobrowse', '-plist']
    if use_shadow:
        cmd.append('-shadow')
    proc = subprocess.Popen(cmd,
                            bufsize=1, stdout=subprocess.PIPE,
                            stderr=subprocess.PIPE)
    (pliststr, err) = proc.communicate()
    if err:
        display_error("Error %s mounting %s." % (err, dmgname))
    if pliststr:
        plist = FoundationPlist.readPlistFromString(pliststr)
        for entity in plist['system-entities']:
            if 'mount-point' in entity:
                mountpoints.append(entity['mount-point'])

    return mountpoints


def unmountdmg(mountpoint):
    """
    Unmounts the dmg at mountpoint
    """
    proc = subprocess.Popen(['/usr/bin/hdiutil', 'detach', mountpoint],
                            bufsize=1, stdout=subprocess.PIPE,
                            stderr=subprocess.PIPE)
    (ouptut, err) = proc.communicate()
    if proc.returncode:
        display_warning("Attempting to force unmount %s" % mountpoint)
        # try forcing the unmount
        retcode = subprocess.call(['/usr/bin/hdiutil', 'detach', mountpoint,
                                '-force'])
        if retcode:
            display_warning("Failed to unmount %s" % mountpoint)
<<<<<<< HEAD

=======
>>>>>>> 957b0df7


def gethash(filename, hash_function):
    """
    Calculates the hashvalue of the given file with the given hash_function.

    Args:
      filename: The file name to calculate the hash value of.
      hash_function: The hash function object to use, which was instanciated
          before calling this function, e.g. hashlib.md5().

    Returns:
      The hashvalue of the given file as hex string.
    """
    if not os.path.isfile(filename):
        return "NOT A FILE"

    f = open(filename, 'rb')
    while 1:
        chunk = f.read(2**16)
        if not chunk:
            break
        hash_function.update(chunk)
    f.close()
    return hash_function.hexdigest()


def getmd5hash(filename):
    """
    Returns hex of MD5 checksum of a file
    """
    hash_function = hashlib.md5()
    return gethash(filename, hash_function)


def getsha256hash(filename):
    """
    Returns the SHA-256 hash value of a file as a hex string.
    """
    hash_function = hashlib.sha256()
    return gethash(filename, hash_function)


<<<<<<< HEAD

=======
>>>>>>> 957b0df7
def isApplication(pathname):
    '''Returns true if path appears to be an OS X application'''
    # No symlinks, please
    if os.path.islink(pathname):
        return False
    if pathname.endswith(".app"):
        return True
    if os.path.isdir(pathname):
        # look for app bundle structure
        # use Info.plist to determine the name of the executable
        infoplist = os.path.join(pathname, "Contents", "Info.plist")
        if os.path.exists(infoplist):
            plist = FoundationPlist.readPlist(infoplist)
            if 'CFBundlePackageType' in plist:
                if plist['CFBundlePackageType'] != 'APPL':
                    return False
            # get CFBundleExecutable,
            # falling back to bundle name if it's missing
            bundleexecutable = plist.get('CFBundleExecutable',
                                      os.path.basename(pathname))
            bundleexecutablepath = os.path.join(pathname, "Contents",
                                                "MacOS", bundleexecutable)
            if os.path.exists(bundleexecutablepath):
                return True
    return False


#####################################################
# managed installs preferences/metadata
#####################################################


def prefs():
    '''Set up munki preferences'''
    # define default values
    global _prefs
    if not _prefs:
        _prefs['ManagedInstallDir'] = "/Library/Managed Installs"
        # convenience; to be replaced with CatalogURL and PackageURL
        _prefs['SoftwareRepoURL'] = "http://munki/repo"
        # effective defaults for the following three; though if they
        # are not in the prefs plist, they are calculated relative
        # to the SoftwareRepoURL (if it exists)
        #prefs['ManifestURL'] = "http://munki/repo/manifests/"
        #prefs['CatalogURL'] = "http://munki/repo/catalogs/"
        #prefs['PackageURL'] = "http://munki/repo/pkgs/"
        _prefs['ClientIdentifier'] = ''
        _prefs['LogFile'] = \
            "/Library/Managed Installs/Logs/ManagedSoftwareUpdate.log"
        _prefs['LoggingLevel'] = 1
        _prefs['InstallAppleSoftwareUpdates'] = False
        _prefs['SoftwareUpdateServerURL'] = ''
        _prefs['DaysBetweenNotifications'] = 1
        _prefs['LastNotifiedDate'] = '1970-01-01 00:00:00 -0000'
        _prefs['UseClientCertificate'] = False
        _prefs['SuppressUserNotification'] = False
        _prefs['SuppressAutoInstall'] = False
        _prefs['SuppressStopButtonOnInstall'] = False

        prefsfile = "/Library/Preferences/ManagedInstalls.plist"
        plist = {}
        if os.path.exists(prefsfile):
            try:
                plist = FoundationPlist.readPlist(prefsfile)
            except FoundationPlist.NSPropertyListSerializationException:
                display_error("ERROR: Could not read preferences file %s."
                               % prefsfile)
                raise Exception("Could not read preferences file %s." %
                                                                prefsfile)
            try:
                for key in plist.keys():
                    if type(plist[key]).__name__ == "__NSCFDate":
                        # convert NSDate/CFDates to strings
                        _prefs[key] = str(plist[key])
                    else:
                        _prefs[key] = plist[key]
            except AttributeError:
                display_error("ERROR: Prefs file %s contains invalid data."
                                                        % prefsfile)
                raise Exception("Preferences file %s invalid." % prefsfile)
        else:
            # no prefs file, so we'll write out a "default" prefs file
            del _prefs['LastNotifiedDate']
            FoundationPlist.writePlist(_prefs, prefsfile)

    return _prefs


def pref(prefname):
    '''Return a prefernce'''
    return prefs().get(prefname,'')


#####################################################
# Apple package utilities
#####################################################

def getInstallerPkgInfo(filename):
    """Uses Apple's installer tool to get basic info
    about an installer item."""
    installerinfo = {}
    proc = subprocess.Popen(["/usr/sbin/installer", "-pkginfo", "-verbose",
                             "-plist", "-pkg", filename],
                             bufsize=1, stdout=subprocess.PIPE,
                             stderr=subprocess.PIPE)
    (out, err) = proc.communicate()

    if out:
        # discard any lines at the beginning that aren't part of the plist
        lines = str(out).splitlines()
        plist = ''
        for index in range(len(lines)):
            try:
                plist = FoundationPlist.readPlistFromString(
                                                '\n'.join(lines[index:]) )
            except FoundationPlist.NSPropertyListSerializationException:
                pass
            if plist:
                break
        if plist:
            if 'Size' in plist:
                installerinfo['installed_size'] = int(plist['Size'])
            installerinfo['description'] = plist.get('Description',"")
            if plist.get('Will Restart') == "YES":
                installerinfo['RestartAction'] = "RequireRestart"
            if "Title" in plist:
                installerinfo['display_name'] = plist['Title']

    proc = subprocess.Popen(["/usr/sbin/installer",
                            "-query", "RestartAction",
                            "-pkg", filename],
                            bufsize=1,
                            stdout=subprocess.PIPE,
                            stderr=subprocess.PIPE)
    (out, err) = proc.communicate()
    if out:
        restartAction = str(out).rstrip('\n')
        if restartAction != 'None':
            installerinfo['RestartAction'] = restartAction

    return installerinfo


def padVersionString(versString, tupleCount):
    '''Normalize the format of a version string'''
    if versString == None:
        versString = "0"
    components = str(versString).split(".")
    if len(components) > tupleCount :
        components = components[0:tupleCount]
    else:
        while len(components) < tupleCount :
            components.append("0")
    return ".".join(components)


def getVersionString(plist):
    '''Gets a version string from the plist.
    If there's a valid CFBundleShortVersionString, returns that.
    else if there's a CFBundleVersion, returns that
    else returns an empty string.'''
    CFBundleShortVersionString = ''
    if plist.get('CFBundleShortVersionString'):
        CFBundleShortVersionString = \
            plist['CFBundleShortVersionString'].split()[0]
    if "Bundle versions string, short" in plist:
        CFBundleShortVersionString = \
            plist['Bundle versions string, short'].split()[0]
    if CFBundleShortVersionString:
        if CFBundleShortVersionString[0] in "0123456789":
            # starts with a number; that's good
            # now for another edge case thanks to Adobe:
            # replace commas with periods
            CFBundleShortVersionString = \
                CFBundleShortVersionString.replace(',','.')
            return CFBundleShortVersionString
    if plist.get('CFBundleVersion'):
        # no CFBundleShortVersionString, or bad one
        CFBundleVersion = str(plist['CFBundleVersion']).split()[0]
        if CFBundleVersion[0] in "0123456789":
            # starts with a number; that's good
            # now for another edge case thanks to Adobe:
            # replace commas with periods
            CFBundleVersion = CFBundleVersion.replace(',','.')
            return CFBundleVersion

    return ''


def getExtendedVersion(bundlepath):
    """
    Returns five-part version number like Apple uses in distribution
    and flat packages
    """
    infoPlist = os.path.join(bundlepath, "Contents", "Info.plist")
    if os.path.exists(infoPlist):
        plist = FoundationPlist.readPlist(infoPlist)
        versionstring = getVersionString(plist)
        if versionstring:
            return padVersionString(versionstring, 5)

    # no version number in Info.plist. Maybe old-style package?
    infopath = os.path.join(bundlepath, "Contents", "Resources",
                                "English.lproj")
    if os.path.exists(infopath):
        for item in os.listdir(infopath):
            if os.path.join(infopath, item).endswith(".info"):
                infofile = os.path.join(infopath, item)
                fileobj = open(infofile, mode='r')
                info = fileobj.read()
                fileobj.close()
                infolines = info.splitlines()
                for line in infolines:
                    parts = line.split(None, 1)
                    if len(parts) == 2:
                        label = parts[0]
                        if label == "Version":
                            return padVersionString(parts[1], 5)

    # didn't find a version number, so return 0...
    return "0.0.0.0.0"


def parsePkgRefs(filename):
    """Parses a .dist or PackageInfo file looking for pkg-ref or pkg-info tags
    to get info on included sub-packages"""
    info = []
    dom = minidom.parse(filename)
    pkgrefs = dom.getElementsByTagName("pkg-ref")
    if pkgrefs:
        for ref in pkgrefs:
            keys = ref.attributes.keys()
            if 'id' in keys and 'version' in keys:
                #if debug:
                #    for key in keys:
                #        print key, "=>", \
                #              ref.attributes[key].value.encode('UTF-8')

                pkginfo = {}
                pkginfo['packageid'] = \
                             ref.attributes['id'].value.encode('UTF-8')
                pkginfo['version'] = padVersionString(
                           ref.attributes['version'].value.encode('UTF-8'), 5)
                if 'installKBytes' in keys:
                    pkginfo['installed_size'] = int(
                        ref.attributes['installKBytes'].value.encode('UTF-8'))
                if not pkginfo['packageid'].startswith('manual'):
                    if not pkginfo in info:
                        info.append(pkginfo)
    else:
        pkgrefs = dom.getElementsByTagName("pkg-info")
        if pkgrefs:
            for ref in pkgrefs:
                keys = ref.attributes.keys()
                if 'identifier' in keys and 'version' in keys:
                    #if debug:
                    #    for key in keys:
                    #        print key, "=>", \
                    #              ref.attributes[key].value.encode('UTF-8')

                    pkginfo = {}
                    pkginfo['packageid'] = \
                           ref.attributes['identifier'].value.encode('UTF-8')
                    pkginfo['version'] = \
                           padVersionString(
                            ref.attributes['version'].value.encode('UTF-8'),5)
                    if not pkginfo in info:
                        info.append(pkginfo)
    return info


def getFlatPackageInfo(pkgpath):
    """
    returns array of dictionaries with info on subpackages
    contained in the flat package
    """

    infoarray = []
    # get the absolute path to the pkg because we need to do a chdir later
    abspkgpath = os.path.abspath(pkgpath)
    # make a tmp dir to expand the flat package into
    pkgtmp = tempfile.mkdtemp(dir=tmpdir)
    # record our current working dir
    cwd = os.getcwd()
    # change into our tmpdir so we can use xar to unarchive the flat package
    os.chdir(pkgtmp)
    returncode = subprocess.call(["/usr/bin/xar", "-xf", abspkgpath,
                                  "--exclude", "Payload"])
    if returncode == 0:
        currentdir = pkgtmp
        packageinfofile = os.path.join(currentdir, "PackageInfo")
        if os.path.exists(packageinfofile):
            infoarray = parsePkgRefs(packageinfofile)

        if not infoarray:
            # didn't get any packageid info or no PackageInfo file
            # look for subpackages at the top level
            for item in os.listdir(currentdir):
                itempath = os.path.join(currentdir, item)
                if itempath.endswith(".pkg") and os.path.isdir(itempath):
                    packageinfofile = os.path.join(itempath, "PackageInfo")
                    if os.path.exists(packageinfofile):
                        infoarray.extend(parsePkgRefs(packageinfofile))

        if not infoarray:
            # found no PackageInfo files and no subpackages,
            # so let's look at the Distribution file
            distributionfile = os.path.join(currentdir, "Distribution")
            if os.path.exists(distributionfile):
                infoarray = parsePkgRefs(distributionfile)

    # change back to original working dir
    os.chdir(cwd)
    shutil.rmtree(pkgtmp)
    return infoarray


def getOnePackageInfo(pkgpath):
    """Gets receipt info for a single bundle-style package"""
    pkginfo = {}
    plistpath = os.path.join(pkgpath, "Contents", "Info.plist")
    if os.path.exists(plistpath):
        pkginfo['filename'] = os.path.basename(pkgpath)
        try:
            plist = FoundationPlist.readPlist(plistpath)
            if "CFBundleIdentifier" in plist:
                pkginfo['packageid'] = plist["CFBundleIdentifier"]
            elif "Bundle identifier" in plist:
                # special case for JAMF Composer generated packages.
                pkginfo['packageid'] = plist["Bundle identifier"]
            else:
                pkginfo['packageid'] = os.path.basename(pkgpath)

            if "CFBundleName" in plist:
                pkginfo['name'] = plist["CFBundleName"]

            if "IFPkgFlagInstalledSize" in plist:
                pkginfo['installed_size'] = plist["IFPkgFlagInstalledSize"]

            pkginfo['version'] = getExtendedVersion(pkgpath)
        except (AttributeError,
                FoundationPlist.NSPropertyListSerializationException):
            pkginfo['packageid'] = "BAD PLIST in %s" % \
                                    os.path.basename(pkgpath)
            pkginfo['version'] = "0.0.0.0.0"
    else:
        # look for old-style .info files!
        infopath = os.path.join(pkgpath, "Contents", "Resources",
                                    "English.lproj")
        if os.path.exists(infopath):
            for item in os.listdir(infopath):
                if os.path.join(infopath, item).endswith(".info"):
                    pkginfo['filename'] = os.path.basename(pkgpath)
                    pkginfo['packageid'] = os.path.basename(pkgpath)
                    infofile = os.path.join(infopath, item)
                    fileobj = open(infofile, mode='r')
                    info = fileobj.read()
                    fileobj.close()
                    infolines = info.splitlines()
                    for line in infolines:
                        parts = line.split(None, 1)
                        if len(parts) == 2:
                            label = parts[0]
                            if label == "Version":
                                pkginfo['version'] = \
                                    padVersionString(parts[1], 5)
                            if label == "Title":
                                pkginfo["name"] = parts[1]
                    break
    return pkginfo


def getText(nodelist):
    '''Helper function to get text from XML child nodes'''
    text = ""
    for node in nodelist:
        if node.nodeType == node.TEXT_NODE:
            text = text + node.data
    return text


def getBundlePackageInfo(pkgpath):
    '''Get metadata from a bundle-style package'''
    infoarray = []

    if pkgpath.endswith(".pkg"):
        pkginfo = getOnePackageInfo(pkgpath)
        if pkginfo:
            infoarray.append(pkginfo)
            return infoarray

    bundlecontents = os.path.join(pkgpath, "Contents")
    if os.path.exists(bundlecontents):
        for item in os.listdir(bundlecontents):
            if item.endswith(".dist"):
                filename = os.path.join(bundlecontents, item)
                dom = minidom.parse(filename)
                pkgrefs = dom.getElementsByTagName("pkg-ref")
                if pkgrefs:
                    # try to find subpackages from the file: references
                    for ref in pkgrefs:
                        fileref = getText(ref.childNodes)
                        if fileref.startswith("file:"):
                            relativepath = urllib2.unquote(fileref[5:])
                            subpkgpath = os.path.join(pkgpath, relativepath)
                            if os.path.exists(subpkgpath):
                                pkginfo = getBundlePackageInfo(subpkgpath)
                                if pkginfo:
                                    infoarray.extend(pkginfo)

                    if infoarray:
                        return infoarray

        # no .dist file found, look for packages in subdirs
        dirsToSearch = []
        plistpath = os.path.join(pkgpath, "Contents", "Info.plist")
        if os.path.exists(plistpath):
            plist = FoundationPlist.readPlist(plistpath)
            if 'IFPkgFlagComponentDirectory' in plist:
                componentdir = plist['IFPkgFlagComponentDirectory']
                dirsToSearch.append(componentdir)

        if dirsToSearch == []:
            dirsToSearch = ['', 'Contents', 'Contents/Installers',
                            'Contents/Packages', 'Contents/Resources',
                            'Contents/Resources/Packages']
        for subdir in dirsToSearch:
            searchdir = os.path.join(pkgpath, subdir)
            if os.path.exists(searchdir):
                for item in os.listdir(searchdir):
                    itempath = os.path.join(searchdir, item)
                    if os.path.isdir(itempath):
                        if itempath.endswith(".pkg"):
                            pkginfo = getOnePackageInfo(itempath)
                            if pkginfo:
                                infoarray.append(pkginfo)
                        elif itempath.endswith(".mpkg"):
                            pkginfo = getBundlePackageInfo(itempath)
                            if pkginfo:
                                infoarray.extend(pkginfo)

        if infoarray:
            return infoarray
        else:
            # couldn't find any subpackages,
            # just return info from the .dist file
            # if it exists
            for item in os.listdir(bundlecontents):
                if item.endswith(".dist"):
                    distfile = os.path.join(bundlecontents, item)
                    infoarray.extend(parsePkgRefs(distfile))

    return infoarray


def getReceiptInfo(pkgname):
    '''Get receipt info from a package'''
    info = []
    if pkgname.endswith(".pkg") or pkgname.endswith(".mpkg"):
        display_debug2("Examining %s" % pkgname)
        if os.path.isfile(pkgname):       # new flat package
            info = getFlatPackageInfo(pkgname)

        if os.path.isdir(pkgname):        # bundle-style package?
            info = getBundlePackageInfo(pkgname)

    elif pkgname.endswith('.dist'):
        info = parsePkgRefs(pkgname)

    return info


def getInstalledPackageVersion(pkgid):
    """
    Checks a package id against the receipts to
    determine if a package is already installed.
    Returns the version string of the installed pkg
    if it exists, or an empty string if it does not
    """

    # First check (Leopard and later) package database

    proc = subprocess.Popen(["/usr/sbin/pkgutil",
                             "--pkg-info-plist", pkgid],
                             bufsize=1,
                             stdout=subprocess.PIPE,
                             stderr=subprocess.PIPE)
    (out, err) = proc.communicate()

    if out:
        try:
            plist = FoundationPlist.readPlistFromString(out)

            if "pkgid" in plist:
                foundbundleid = plist["pkgid"]
            if "pkg-version" in plist:
                foundvers = plist["pkg-version"]

            if pkgid == foundbundleid:
                display_debug2("\tThis machine has %s, version %s" %
                                (pkgid, foundvers))
            return padVersionString(foundvers, 5)
        except (AttributeError,
                FoundationPlist.NSPropertyListSerializationException):
            pass

    # If we got to this point, we haven't found the pkgid yet.
    # Check /Library/Receipts
    receiptsdir = "/Library/Receipts"
    if os.path.exists(receiptsdir):
        installitems = os.listdir(receiptsdir)
        highestversion = "0"
        for item in installitems:
            if item.endswith(".pkg"):
                info = getBundlePackageInfo(os.path.join(receiptsdir, item))
                if len(info):
                    infoitem = info[0]
                    foundbundleid = infoitem['packageid']
                    foundvers = infoitem['version']
                    if pkgid == foundbundleid:
                        if version.LooseVersion(foundvers) > \
                           version.LooseVersion(highestversion):
                            highestversion = foundvers

        if highestversion != "0":
            display_debug2("\tThis machine has %s, version %s" %
                            (pkgid, highestversion))
            return highestversion


    # This package does not appear to be currently installed
    display_debug2("\tThis machine does not have %s" % pkgid)
    return ""


def nameAndVersion(aString):
    """
    Splits a string into the name and version numbers:
    'TextWrangler2.3b1' becomes ('TextWrangler', '2.3b1')
    'AdobePhotoshopCS3-11.2.1' becomes ('AdobePhotoshopCS3', '11.2.1')
    'MicrosoftOffice2008v12.2.1' becomes ('MicrosoftOffice2008', '12.2.1')
    """
    index = 0
    for char in aString:
        if char in "0123456789":
            possibleVersion = aString[index:]
            if not (" " in possibleVersion or "_" in possibleVersion or \
                    "-" in possibleVersion or "v" in possibleVersion):
                return (aString[0:index].rstrip(" .-_v"), possibleVersion)
        index += 1
    # no version number found, just return original string and empty string
    return (aString, '')


def findInstallerItem(path):
    '''Find an installer item in the directory given by path'''
    if path.endswith('.pkg') or path.endswith('.mpkg') or \
       path.endswith('.dmg'):
        return path
    else:
        # Apple Software Updates download as directories
        # with .dist files and .pkgs
        if os.path.exists(path) and os.path.isdir(path):
            for item in os.listdir(path):
                if item.endswith('.pkg'):
                    return path

            # we didn't find a pkg at this level
            # look for a Packages dir
            path = os.path.join(path,"Packages")
            if os.path.exists(path) and os.path.isdir(path):
                for item in os.listdir(path):
                    if item.endswith('.pkg'):
                        return path
    # found nothing!
    return ''


def getPackageMetaData(pkgitem):
    """
    Queries an installer item (.pkg, .mpkg, .dist)
    and gets metadata. There are a lot of valid Apple package formats
    and this function may not deal with them all equally well.
    Standard bundle packages are probably the best understood and documented,
    so this code deals with those pretty well.

    metadata items include:
    installer_item_size:  size of the installer item (.dmg, .pkg, etc)
    installed_size: size of items that will be installed
    RestartAction: will a restart be needed after installation?
    name
    version
    description
    receipts: an array of packageids that may be installed
              (some may not be installed on some machines)
    """

    pkgitem = findInstallerItem(pkgitem)
    if pkgitem == None:
        return {}

    # first get the data /usr/sbin/installer will give us
    installerinfo = getInstallerPkgInfo(pkgitem)
    # now look for receipt/subpkg info
    receiptinfo = getReceiptInfo(pkgitem)

    name = os.path.split(pkgitem)[1]
    shortname = os.path.splitext(name)[0]
    metaversion = getExtendedVersion(pkgitem)
    if metaversion == "0.0.0.0.0":
        metaversion = nameAndVersion(shortname)[1]

    highestpkgversion = "0.0"
    installedsize = 0
    for infoitem in receiptinfo:
        if version.LooseVersion(infoitem['version']) > \
           version.LooseVersion(highestpkgversion):
            highestpkgversion = infoitem['version']
            if "installed_size" in infoitem:
                # note this is in KBytes
                installedsize += infoitem['installed_size']

    if metaversion == "0.0.0.0.0":
        metaversion = highestpkgversion
    elif len(receiptinfo) == 1:
        # there is only one package in this item
        metaversion = highestpkgversion
    elif highestpkgversion.startswith(metaversion):
        # for example, highestpkgversion is 2.0.3124.0,
        # version in filename is 2.0
        metaversion = highestpkgversion

    cataloginfo = {}
    cataloginfo['name'] = nameAndVersion(shortname)[0]
    cataloginfo['version'] = metaversion
    for key in ('display_name', 'RestartAction', 'description'):
        if key in installerinfo:
            cataloginfo[key] = installerinfo[key]

    if 'installed_size' in installerinfo:
        if installerinfo['installed_size'] > 0:
            cataloginfo['installed_size'] = installerinfo['installed_size']
    elif installedsize:
        cataloginfo['installed_size'] = installedsize

    cataloginfo['receipts'] = receiptinfo

    return cataloginfo


# some utility functions

def getAvailableDiskSpace(volumepath="/"):
    '''Returns available diskspace in KBytes.'''
    cmd = ["/usr/sbin/diskutil", "info", "-plist", volumepath]
    proc = subprocess.Popen(cmd,
                            bufsize=1,
                            stdout=subprocess.PIPE,
                            stderr=subprocess.PIPE)
    (out, err) = proc.communicate()
    if out:
        try:
            plist = FoundationPlist.readPlistFromString(out)

            if "FreeSpace" in plist:
                # plist["FreeSpace"] is in bytes
                return int(plist["FreeSpace"]/1024)

        except (AttributeError,
                FoundationPlist.NSPropertyListSerializationException):
            pass

    # Yikes
    return 0


def cleanUpTmpDir():
    '''Cleans up our temporary directory.'''
    global tmpdir
    if tmpdir:
        try:
            shutil.rmtree(tmpdir)
        except (OSError, IOError):
            pass
        tmpdir = None


# module globals
#debug = False
verbose = 1
munkistatusoutput = False
tmpdir = tempfile.mkdtemp()
_prefs = {}
report = {}
report['Errors'] = []
report['Warnings'] = []


def main():
    '''Placeholder'''
    print "This is a library of support tools for the Munki Suite."

if __name__ == '__main__':
    main()
<|MERGE_RESOLUTION|>--- conflicted
+++ resolved
@@ -445,10 +445,6 @@
                                 '-force'])
         if retcode:
             display_warning("Failed to unmount %s" % mountpoint)
-<<<<<<< HEAD
-
-=======
->>>>>>> 957b0df7
 
 
 def gethash(filename, hash_function):
@@ -492,10 +488,6 @@
     return gethash(filename, hash_function)
 
 
-<<<<<<< HEAD
-
-=======
->>>>>>> 957b0df7
 def isApplication(pathname):
     '''Returns true if path appears to be an OS X application'''
     # No symlinks, please
